# Changelog

All notable changes to this project will be documented in this file. This project uses [Semantic Versioning](https://semver.org/)

<<<<<<< HEAD
## [Version 6.2.0](https://github.com/donavanbecker/homebridge-honeywell-home/compare/v6.1.0...v6.2.0) (2020-08-24)

### Changes

- Added support for plugin to recognize if fan is present or not.
- Added support to know between LCC and TCC devices.
=======
## [Version 6.1.2](https://github.com/donavanbecker/homebridge-honeywell-home/compare/v6.1.1...v6.1.2) (2020-08-11)

### Changes

- Updated `package.json`.

## [Version 6.1.1](https://github.com/donavanbecker/homebridge-honeywell-home/compare/v6.1.0...v6.1.1) (2020-08-10)

### Changes

- Updated `package.json`.
>>>>>>> 73f6ac9c

## [Version 6.1.0](https://github.com/donavanbecker/homebridge-honeywell-home/compare/v6.0.0...v6.1.0) (2020-07-30)

### Changes

- If refresh token expires, the new refresh token that is fetched will now be saved to `config.json`.

## [Version 6.0.0](https://github.com/donavanbecker/homebridge-honeywell-home/compare/v5.1.1...v6.0.0) (2020-07-28)

### Major Changes

- Converted project to Typscript.
- Changed the way that devices are found.

### Other Changes
- Created a plugin that can add T9 Thermostat: [homebridge-honeywell-home-roomsensors](https://github.com/donavanbecker/homebridge-honeywell-home-roomsensors).
- Find firmware of device at startup and add to accessory context.
- removed provisioning criteria for Honeywell Round Thermostats to be added to plugin.

## [Version 5.1.1](https://github.com/donavanbecker/homebridge-honeywell-home/compare/v5.1.0...v5.1.1) (2020-07-15)

### Changes

- Added more logging for offline devices

  - now displays deviceID.
  - now displays if device is Alive, Provisioned, and Class `Thermostat`.

## [Version 5.1.0](https://github.com/donavanbecker/homebridge-honeywell-home/compare/v5.0.7...v5.1.0) (2020-07-14)

#### Feature Change

- Added Support for Fan Control: `Auto`, `Circulate`, and `On`.
  - If Target Fan Mode is `MANUAL` and Active is `ACTIVE` in Homekit, then the fan will be set to Honywell Mode `On`.
  - If Target Fan Mode is `MANUAL` and Active is `INACTIVE` in Homekit, then the fan will be set to Honywell Mode `Circulate`.
  - If Target Fan Mode is `AUTO` and Active is `INACTIVE` in Homekit, then the fan will be set to Honywell Mode `Auto`.
  - If Target Fan Mode is `AUTO` and Active is `ACTIVE` in Homekit, then the fan will be set to Honywell Mode `Auto`.

## [Version 5.0.7](https://github.com/donavanbecker/homebridge-honeywell-home/compare/v5.0.6...v5.0.7) (2020-07-07)

#### Changes

- update dependencies

## [Version 5.0.6](https://github.com/donavanbecker/homebridge-honeywell-home/compare/v5.0.5...v5.0.6) (2020-05-13)

#### Changes

- repo updates, no new features or bug fixes.

## [Version 5.0.5](https://github.com/donavanbecker/homebridge-honeywell-home/compare/v5.0.4...v5.0.5) (2020-04-11)

#### Changes

- update engine dependencies

## [Version 5.0.4](https://github.com/donavanbecker/homebridge-honeywell-home/compare/v5.0.3...v5.0.4) (2020-04-11)

#### Changes

- remove devDependencies for homebridge-config-ui-x and homebridge
- update node engine dependencies

## [Version 5.0.3](https://github.com/donavanbecker/homebridge-honeywell-home/compare/v5.0.2...v5.0.3) (2020-04-08)

#### Changes

- Update devDependencies for homebridge-config-ui-x and homebridge

## [Version 5.0.2](https://github.com/donavanbecker/homebridge-honeywell-home/compare/v5.0.1...v5.0.2) (2020-03-30)

#### Changes

- Pin dependencies [\#140](https://github.com/donavanbecker/homebridge-honeywell-home/pull/140) ([renovate[bot]](https://github.com/apps/renovate))

## [Version 5.0.1](https://github.com/donavanbecker/homebridge-honeywell-home/compare/v5.0.0...5.0.1) (2020-03-26)

#### Changes

- Honeywell - "rate limit has been exhausted" [\#106](https://github.com/donavanbecker/homebridge-honeywell-home/issues/106)
- 5.0.1 [\#131](https://github.com/donavanbecker/homebridge-honeywell-home/pull/131) ([donavanbecker](https://github.com/donavanbecker))
- Update angularcli monorepo [\#130](https://github.com/donavanbecker/homebridge-honeywell-home/pull/130) ([renovate[bot]](https://github.com/apps/renovate))
- Update angularcli monorepo [\#129](https://github.com/donavanbecker/homebridge-honeywell-home/pull/129) ([renovate[bot]](https://github.com/apps/renovate))
- Update angularcli monorepo [\#128](https://github.com/donavanbecker/homebridge-honeywell-home/pull/128) ([renovate[bot]](https://github.com/apps/renovate))
- Update angularcli monorepo [\#127](https://github.com/donavanbecker/homebridge-honeywell-home/pull/127) ([renovate[bot]](https://github.com/apps/renovate))
- Update angularcli monorepo [\#126](https://github.com/donavanbecker/homebridge-honeywell-home/pull/126) ([renovate[bot]](https://github.com/apps/renovate))
- Labeler - Workflow [\#125](https://github.com/donavanbecker/homebridge-honeywell-home/pull/125) ([donavanbecker](https://github.com/donavanbecker))
- Stale - Workflow [\#124](https://github.com/donavanbecker/homebridge-honeywell-home/pull/124) ([donavanbecker](https://github.com/donavanbecker))
- Update angular monorepo to v9.1.0 [\#123](https://github.com/donavanbecker/homebridge-honeywell-home/pull/123) ([renovate[bot]](https://github.com/apps/renovate))
- Update dependency @types/node to v12.12.31 [\#122](https://github.com/donavanbecker/homebridge-honeywell-home/pull/122) ([renovate[bot]](https://github.com/apps/renovate))
- Update dependency helmet to v3.22.0 [\#121](https://github.com/donavanbecker/homebridge-honeywell-home/pull/121) ([renovate[bot]](https://github.com/apps/renovate))
- Update dependency @types/jasmine to v3.5.10 [\#120](https://github.com/donavanbecker/homebridge-honeywell-home/pull/120) ([renovate[bot]](https://github.com/apps/renovate))
- Merge from Master [\#119](https://github.com/donavanbecker/homebridge-honeywell-home/pull/119) ([donavanbecker](https://github.com/donavanbecker))
- Merge From Master [\#118](https://github.com/donavanbecker/homebridge-honeywell-home/pull/118) ([donavanbecker](https://github.com/donavanbecker))

## [Version 5.0.0](https://github.com/donavanbecker/homebridge-honeywell-home/compare/v4.4.4...5.0.0) (2020-03-22)

#### Features

- workflow to beta [\#113](https://github.com/donavanbecker/homebridge-honeywell-home/pull/113) ([donavanbecker](https://github.com/donavanbecker))
- Secrets, Minimum TTL, Logging, Update Readme, and Changelog.md [\#112](https://github.com/donavanbecker/homebridge-honeywell-home/pull/112) ([donavanbecker](https://github.com/donavanbecker))
- Secrets, Minimum TTL and Logging [\#110](https://github.com/donavanbecker/homebridge-honeywell-home/pull/110) ([oznu](https://github.com/oznu))

#### Dependency Updates

- Update dependency ts-node to v8.8.1 [\#114](https://github.com/donavanbecker/homebridge-honeywell-home/pull/114) ([renovate[bot]](https://github.com/apps/renovate))
- Update dependency ts-node to v8.8.0 [\#111](https://github.com/donavanbecker/homebridge-honeywell-home/pull/111) ([renovate[bot]](https://github.com/apps/renovate))

## [Version 4.4.4](https://github.com/donavanbecker/homebridge-honeywell-home/compare/v4.4.3...v4.4.4) (2020-03-20)

#### Dependency Updates

- Update angularcli monorepo [#109](https://github.com/donavanbecker/homebridge-honeywell-home/pull/109)
- Update dependency ts-node to v8.7.0 [#108](https://github.com/donavanbecker/homebridge-honeywell-home/pull/108)
- Update angular monorepo to v9.0.7 [#107](https://github.com/donavanbecker/homebridge-honeywell-home/pull/107)
- Update dependency zone.js to v0.10.3 [#105](https://github.com/donavanbecker/homebridge-honeywell-home/pull/105)

## [Version 4.4.3](https://github.com/donavanbecker/homebridge-honeywell-home/compare/v4.4.2...v4.4.3) (2020-03-16)

#### Security Update

- Minimist Vulnerability Update from 1.2.0 to 1.2.5

## [Version 4.4.2](https://github.com/donavanbecker/homebridge-honeywell-home/compare/v4.4.1...v4.4.2) (2020-03-14)

#### Dependency Updates

- Security Bump - minimist from 1.2.0 to 1.2.5 [#104](https://github.com/donavanbecker/homebridge-honeywell-home/pull/104)
- Update dependency @types/node to v12.12.30 [#103](https://github.com/donavanbecker/homebridge-honeywell-home/pull/103)
- Update dependency tslint to v6 [#101](https://github.com/donavanbecker/homebridge-honeywell-home/pull/101)
- Update angularcli monorepo [#100](https://github.com/donavanbecker/homebridge-honeywell-home/pull/100)
- Update angular monorepo to v9.0.6 [#99](https://github.com/donavanbecker/homebridge-honeywell-home/pull/99)
- Update dependency @types/jasmine to v3.5.9 [#98](https://github.com/donavanbecker/homebridge-honeywell-home/pull/98)

## [Version 4.4.1](https://github.com/donavanbecker/homebridge-honeywell-home/compare/v4.4.0...v4.4.1) (2020-03-06)

#### Update to Config Schema to Support [Version 4.4.0](https://github.com/donavanbecker/homebridge-honeywell-home/releases/tag/v4.4.0) Rate limit Update

- Please refrain from setting your optional `ttl` config lower then 1800, to better support everyone that uses this plugin.

## [Version 4.4.0](https://github.com/donavanbecker/homebridge-honeywell-home/compare/v4.3.2...v4.4.0) (2020-03-06)

#### Honeywell Rate Limit

##### Made a [change](https://github.com/donavanbecker/homebridge-honeywell-home/blob/0ab08b50288b84faf40263952a85f3f5727f8e0e/index.js#L80) to the rate limit to better serve all users of this plugin that use it with [Config UI X](https://github.com/oznu/homebridge-config-ui-x)

- Hopefully this will help lower the `rate limit has been exhausted` log you may be getting.
- Please change your configs and `ttl` setting to be 1800 or more if you are setting it in options.

## [Version 4.3.2](https://github.com/donavanbecker/homebridge-honeywell-home/compare/v4.3.1...v4.3.2) (2020-03-05)

#### Dependency Updates

- Update dependency @types/jasmine to v3.5.8 [#97](https://github.com/donavanbecker/homebridge-honeywell-home/pull/97)
- Update angularcli monorepo [#96](https://github.com/donavanbecker/homebridge-honeywell-home/pull/96)
- Update angular monorepo to v9.0.5 [#95](https://github.com/donavanbecker/homebridge-honeywell-home/pull/95)
- Update dependency typescript to v3.8.3 [#94](https://github.com/donavanbecker/homebridge-honeywell-home/pull/94)
- Update dependency @types/node to v12.12.29 [#93](https://github.com/donavanbecker/homebridge-honeywell-home/pull/93)
- Update angularcli monorepo [#92](https://github.com/donavanbecker/homebridge-honeywell-home/pull/92)
- Update angular monorepo to v9.0.4 [#91](https://github.com/donavanbecker/homebridge-honeywell-home/pull/91)
- Update dependency @types/jasmine to v3.5.7 [#90](https://github.com/donavanbecker/homebridge-honeywell-home/pull/90)
- Update dependency helmet to v3.21.3 [#89](https://github.com/donavanbecker/homebridge-honeywell-home/pull/89)

## [Version 4.3.1](https://github.com/donavanbecker/homebridge-honeywell-home/compare/v4.3.0...v4.3.1) (2020-02-21)

#### Dependency Updates

- Update dependency typescript to v3.8.2 [#87](https://github.com/donavanbecker/homebridge-honeywell-home/pull/87)
- Update angularcli monorepo [#86](https://github.com/donavanbecker/homebridge-honeywell-home/pull/86)
- Update angular monorepo to v9.0.2 [#85](https://github.com/donavanbecker/homebridge-honeywell-home/pull/85)
- Update dependency @types/node to v12.12.28 [#84](https://github.com/donavanbecker/homebridge-honeywell-home/pull/84)
- Update dependency @types/jasmine to v3.5.6 [#83](https://github.com/donavanbecker/homebridge-honeywell-home/pull/83)

## [Version 4.3.0](https://github.com/donavanbecker/homebridge-honeywell-home/compare/v4.2.0...v4.3.0) (2020-02-15)

#### Major Dependency Updates

- Update dependency @types/jasmine to v3.5.4 [#81](https://github.com/donavanbecker/homebridge-honeywell-home/pull/81)
- Update angularcli monorepo [#80](https://github.com/donavanbecker/homebridge-honeywell-home/pull/80)
- Update angular monorepo to v9.0.1 [79](https://github.com/donavanbecker/homebridge-honeywell-home/pull/79)
- Update dependency @types/node to v12.12.27 [78](https://github.com/donavanbecker/homebridge-honeywell-home/pull/78)
- Update dependency request to v2.88.2 [77](https://github.com/donavanbecker/homebridge-honeywell-home/pull/77)
- Bump request from 2.88.0 to 2.88.2 [76](https://github.com/donavanbecker/homebridge-honeywell-home/pull/76)
- Update dependency rimraf to v3.0.2 [75](https://github.com/donavanbecker/homebridge-honeywell-home/pull/75)
- Update dependency @auth0/angular-jwt to v4 [74](https://github.com/donavanbecker/homebridge-honeywell-home/pull/74)

## [Version 4.2.0](https://github.com/donavanbecker/homebridge-honeywell-home/compare/v4.1.1...v4.2.0) (2020-02-06)

#### Major Dependency Updates

- Update dependency @types/jasmine to v3.5.3 [#70](https://github.com/donavanbecker/homebridge-honeywell-home/pull/70)
- Update dependency @angular-devkit/build-angular to v0.900.1 [#71](https://github.com/donavanbecker/homebridge-honeywell-home/pull/71)
- Update dependency @angular/cli to v9 [#72](https://github.com/donavanbecker/homebridge-honeywell-home/pull/72)
- Update angular monorepo to v9 (major) [#73](https://github.com/donavanbecker/homebridge-honeywell-home/pull/73)

## [Version 4.1.1](https://github.com/donavanbecker/homebridge-honeywell-home/compare/v4.1.0...v4.1.1) (2020-01-23)

- Update API Refresh to 10 minute minimum so that all users don't get refresh token errors.
- Updated Dependencies

## [Version 4.1.0](https://github.com/donavanbecker/homebridge-honeywell-home/compare/v4.0.4...v4.1.0) (2020-01-18)

- Updated the API refresh so that it is to Honeywell's standards.

## [Version 4.0.4](https://github.com/donavanbecker/homebridge-honeywell-home/compare/v4.0.3...v4.0.4) (2020-01-17)

- Update Dependencies.

## [Version 4.0.3](https://github.com/donavanbecker/homebridge-honeywell-home/compare/v4.0.2...v4.0.3) (2020-01-16)


- Update dependencies and working on adding Changelog.

## [Version 4.0.2](https://github.com/donavanbecker/homebridge-honeywell-home/compare/v4.0.1...v4.0.2) (2020-01-10)

- Update on dependencies.

## [Version 4.0.1](https://github.com/donavanbecker/homebridge-honeywell-home/compare/v4.0.0...v4.0.1) (2020-01-09) 

- Updated dependencies and wiki link on Readme.

## [Version 4.0.0](https://github.com/donavanbecker/homebridge-honeywell-home/compare/v3.0.5...v4.0.0) (2020-01-07)

- Updated Readme
- Adds the capability to write to the Honeywell Home API

## [Version 3.0.5](https://github.com/donavanbecker/homebridge-honeywell-home/compare/v3.0.4...v3.0.5) (2020-01-04)

- Update dependencies and add node_module cache to github Publish

## [Version 3.0.4](https://github.com/donavanbecker/homebridge-honeywell-home/compare/v3.0.3...v3.0.4) (2020-01-04)

- Updated Dependencies

## [Version 3.0.3](https://github.com/donavanbecker/homebridge-honeywell-home/compare/v3.0.2...v3.0.3) (2020-01-03)

- Update Plugin Title

## [Version 3.0.2](https://github.com/donavanbecker/homebridge-honeywell-home/compare/v3.0.1...v3.0.2) (2020-01-03)

- Just updated the Readme with Badges

## [Version 3.0.1](https://github.com/donavanbecker/homebridge-honeywell-home/compare/v3.0.0...v3.0.1) (2020-01-02)

- Fixed GitHub Link and removed platform.config.json

## [Version 3.0.0](https://github.com/donavanbecker/homebridge-honeywell-home/compare/v2.6.1...v3.0.0) (2020-01-02)

- Adds [@oznu](https://github.com/oznu)‘s zero-config portal ui for [homebridge-config-ui-x](https://github.com/oznu/homebridge-config-ui-x)

## [Version 2.6.1](https://github.com/donavanbecker/homebridge-honeywell-home/compare/v2.3.0...v2.6.1) (2020-01-01)

- Added GitHub Action to Publish to NPM

## [Version 2.3.0](https://github.com/donavanbecker/homebridge-honeywell-home/compare/d302603ed1...v2.3.0) (2019-12-31)

- Updated Platform Name to HoneywellHome

## Before 2.3.0

### No Changelog

- No Changelog before 2.3.0<|MERGE_RESOLUTION|>--- conflicted
+++ resolved
@@ -2,14 +2,13 @@
 
 All notable changes to this project will be documented in this file. This project uses [Semantic Versioning](https://semver.org/)
 
-<<<<<<< HEAD
 ## [Version 6.2.0](https://github.com/donavanbecker/homebridge-honeywell-home/compare/v6.1.0...v6.2.0) (2020-08-24)
 
 ### Changes
 
 - Added support for plugin to recognize if fan is present or not.
 - Added support to know between LCC and TCC devices.
-=======
+
 ## [Version 6.1.2](https://github.com/donavanbecker/homebridge-honeywell-home/compare/v6.1.1...v6.1.2) (2020-08-11)
 
 ### Changes
@@ -21,7 +20,6 @@
 ### Changes
 
 - Updated `package.json`.
->>>>>>> 73f6ac9c
 
 ## [Version 6.1.0](https://github.com/donavanbecker/homebridge-honeywell-home/compare/v6.0.0...v6.1.0) (2020-07-30)
 
