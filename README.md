--- conflicted
+++ resolved
@@ -7,12 +7,7 @@
 
 Huge Thanks to @mkellsy and @homespun!
 
-<<<<<<< HEAD
-# Installation
-=======
 ## Installation
-
->>>>>>> 38d73bea
 Run these commands:
 
     npm install -g --unsafe-perm homebridge-honeywell-home
@@ -44,11 +39,8 @@
 so it will automatically look for all devices accessible to your Honeywell Home account.
 
 ## Credentials
-<<<<<<< HEAD
-There are four values you need to put into the `"credentials"` object above.
-=======
+There are four values you need to put into the `credentials` object above.
 
->>>>>>> 38d73bea
 The [honeywell-api](https://github.com/d0n4v4nb3ck3r/honeywell-api) repository explains how to generate these.
 
 ## Options
