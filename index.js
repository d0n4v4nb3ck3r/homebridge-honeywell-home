/* jshint asi: true, esversion: 6, node: true, laxbreak: true, laxcomma: true, undef: true, unused: true */

const rp = require('request-promise-native')
const { Subject, interval } = require('rxjs');
const { debounceTime, skipWhile, tap } = require('rxjs/operators');

let Accessory, Service, Characteristic, UUIDGen;

module.exports = function (homebridge) {
  Accessory = homebridge.platformAccessory
  Service = homebridge.hap.Service
  Characteristic = homebridge.hap.Characteristic
  UUIDGen = homebridge.hap.uuid

  homebridge.registerPlatform('homebridge-honeywell-home', 'HoneywellHome', HoneywellHomePlatform)
}

class HoneywellHomePlatform {
  constructor(log, config, api) {
    // only load if configured
    if (!config) {
      return;
    }

    // set the class properties
    this.log = log;
    this.config = config;
    this.api = api;

    this.locations = [];
    this.devices = [];
    this.accessories = {};
    this.activeAccessories = [];
    this.rooms = [];
    this.group = [];

    // verify the config
    try {
      this.verifyConfig();
      this.debug('Config OK')
    } catch (e) {
      this.log.error(e.message);
      return;
    }

    // setup the default http request handler
    this.rp = rp.defaults({
      auth: {
        bearer: () => this.config.credentials.accessToken,
      },
      qs: {
        apikey: this.config.credentials.consumerKey,
      },
      json: true,
    });

    // start accessory discovery
    this.discoverDevices();
    //    this.discoverRooms(); 

    // start access token interval (default access token expiry is 1800 seconds)
    interval((1800 / 3) * 1000).subscribe(async () => {
      try {
        await this.getAccessToken();
      } catch (e) {
        this.log.error('Failed to refresh access token.')
      }
    });
  }

  // Called when a cached accessory is loaded
  configureAccessory(accessory) {
    this.debug('Loaded cached accessory', accessory.displayName);
    this.accessories[accessory.UUID] = accessory;
  }

  /**
   * Verify the config passed to the plugin is valid
   */
  verifyConfig() {
    if (!this.config.options || typeof this.config.options !== 'object') {
      this.config.options = {};
    }

    this.config.options.rooms = this.config.options.rooms || 0; // default 0
    this.config.options.ttl = this.config.options.ttl || 1800; // default 1800 seconds
    this.config.options.debug = this.config.options.debug || false; // default false

    if (!this.config.credentials.consumerSecret && this.config.options.ttl < 1800) {
      this.log.debug('TTL must be set to 1800 or higher unless you setup your own consumerSecret.')
      this.config.options.ttl = 1800;
    }

    if (!this.config.credentials) {
      throw new Error('Missing Credentials');
    }
    if (!this.config.credentials.consumerKey) {
      throw new Error('Missing consumerKey');
    }
    if (!this.config.credentials.refreshToken) {
      throw new Error('Missing refreshToken');
    }
  }

  /**
   * Exchange the refresh token for an access token
   */
  async getAccessToken() {
    let result;
    if (this.config.credentials.consumerSecret) {
      result = await rp.post('https://api.honeywell.com/oauth2/token', {
        auth: {
          user: this.config.credentials.consumerKey,
          pass: this.config.credentials.consumerSecret,
        },
        form: {
          grant_type: 'refresh_token',
          refresh_token: this.config.credentials.refreshToken,
        },
        json: true,
      });
    } else {
      // if no consumerSecret is defined, attempt to use the shared consumerSecret
      try {
        result = await rp.post('https://homebridge-honeywell.iot.oz.nu/user/refresh', {
          json: {
            consumerKey: this.config.credentials.consumerKey,
            refresh_token: this.config.credentials.refreshToken,
          }
        });
      } catch (e) {
        this.log.error('Failed to exchange refresh token for an access token.', e.message);
        throw e;
      }
    }

    this.config.credentials.accessToken = result.access_token;
    this.debug('Got access token:', this.config.credentials.accessToken);

    // check if the refresh token has changed
    if (result.refresh_token !== this.config.credentials.refreshToken) {
      // need some way to store this???
      this.log.warn('New refresh token:', result.refresh_token);
    }
  }

  /**
   * Discoveres the users devices and registers them on the platform
   */
  async discoverDevices() {
    // try and get the access token. If it fails stop here.
    try {
      await this.getAccessToken();
    } catch (e) {
      this.log.error('Could not discover devices.', e.message);
      return;
    }

    // get the locations
    const locations = await this.rp.get('https://api.honeywell.com/v2/locations');

    this.log.debug(locations);
    this.log.info(`Found ${locations.length} Location(s)`);
    for (const location of locations) {
      this.log.debug(location);
      this.log.info(`Found ${location.devices.length} Thermmostat(s)`);
      for (const device of location.devices) {
        this.log.debug(device);
        this.log.debug(device.deviceID);
        for (const group of device.groups) {
          this.log.debug(`Found ${device.groups.length} Group(s)`);
          this.log.debug(device.groups);
          this.log.debug(group);
          this.log.debug(group.id);
          for (const room of group.rooms) {
            this.log.debug(`Found Room ${room}`);
            this.log.debug(group.rooms);
            this.log.debug(room);
          }
            {
              const accessory = await this.rp.get(`https://api.honeywell.com/v2/devices/thermostats/${device.deviceID}/group/${group.id}/rooms`, {
                qs: {
                  locationId: location.locationID,
                }
              });
              for (const roomaccessories of group.rooms) {
                this.log.debug(`Found ${accessory.rooms.length} accessory.rooms`);
                this.log.debug(group.rooms);
                this.log.debug(roomaccessories);
              }
                for (const accessories of accessory.rooms) {
                  this.log.debug(accessory.rooms);
                  this.log.debug(accessories);
                  for (const findaccessories of accessories.accessories) {
                    this.log.debug(`Found ${accessories.accessories.length} accessories.accessories`);
                    this.log.debug(accessories.accessories);
                    this.log.debug(findaccessories);
                    this.log.debug(findaccessories.accessoryAttribute.type);
                    if (findaccessories.accessoryAttribute.type === 'Thermostat' || 'IndoorAirSensor' && device.isAlive && device.isProvisioned && device.deviceClass === 'Thermostat') {
                      this.log.debug(`UDID: ${accessories.name}${findaccessories.accessoryAttribute.type}${findaccessories.accessoryAttribute.serialNumber}`);
                      const UUID = UUIDGen.generate(`${accessories.name}${findaccessories.accessoryAttribute.type}${findaccessories.accessoryAttribute.serialNumber}`);

                      // Mark the accessory as found so it will not be removed
                      if (!this.activeAccessories.includes(UUID)) {
                        this.activeAccessories.push(UUID);
                      }

                      if (!this.accessories[UUID]) {
                        // this is a new accessory we haven't seen before
                        this.log.info(`Registering new device: ${accessories.name} ${findaccessories.accessoryAttribute.type}`);
                        this.accessories[UUID] = new Accessory(`${accessories.name} ${findaccessories.accessoryAttribute.type}`, UUID);
                        if (findaccessories.accessoryAttribute.type === 'Thermostat') {
                          this.startAccessory(this.accessories[UUID], device, location.locationID, findaccessories);
                        } else if (findaccessories.accessoryAttribute.type === 'IndoorAirSensor') {
                          this.startSensorAccessory(this.accessories[UUID], device, findaccessories);
                        }
                        this.api.registerPlatformAccessories('homebridge-honeywell-home', 'HoneywellHome', [this.accessories[UUID]]);
                      } else {
                        // this is an existing accessory
                        this.log.info(`Loading existing device: ${accessories.name} ${findaccessories.accessoryAttribute.type}`);
                        if (findaccessories.accessoryAttribute.type === 'Thermostat') {
                          this.startAccessory(this.accessories[UUID], device, location.locationID, findaccessories);
                        } else if (findaccessories.accessoryAttribute.type === 'IndoorAirSensor') {
                          this.startSensorAccessory(this.accessories[UUID], device, findaccessories);
                        }
                      }
                    } else {
                      this.log.info(`Ignoring device named ${device.name} - ${device.deviceID}  as it is offline. Alive: ${device.isAlive}, Provisioned: ${device.isProvisioned}, Class: ${device.deviceClass}`)
                    }
                  }
                }
              }
            }
          }
<<<<<<< HEAD
        } else {
          this.debug(`Ignoring device named ${device.name} - ${device.deviceID}  as it is offline. Alive: ${device.isAlive}, Provisioned: ${device.isProvisioned}, Class: ${device.deviceClass}`)
=======
>>>>>>> a64065b7
        }
      }
    
  

  /**
   * Starts the accessory
   */
  startAccessory(accessory, device, locationId, findaccessories, accessories) {
    return new HoneywellHomePlatformThermostat(this.log, this, accessory, device, locationId, findaccessories, accessories);
  }

  /**
   * Starts the accessory
   */
  startSensorAccessory(accessory, device, findaccessories, accessories) {
    return new HoneywellHomePlatformRoomSensor(this.log, this, accessory, device, findaccessories, accessories);
  }

  /**
   * If debug level logging is turned on, log to log.info
   * Otherwise send debug logs to log.debug
   */
  debug(...log) {
    if (this.config.options.debug) {
      this.log.info('[DEBUG]', ...log);
    } else {
      this.log.debug(...log)
    }
  }

}

/**
 * An instance of this class is created for each thermostat discovered
 */
class HoneywellHomePlatformThermostat {
  constructor(log, platform, accessory, device, locationId, findaccessories, accessories) {
    this.log = log;
    this.platform = platform;
    this.accessory = accessory;
    this.device = device;
    this.locationId = locationId;
    this.findaccessories = findaccessories;
    this.accessories = accessories;


    // Map Honeywell Modes to HomeKit Modes
    this.modes = {
      'Off': Characteristic.TargetHeatingCoolingState.OFF,
      'Heat': Characteristic.TargetHeatingCoolingState.HEAT,
      'Cool': Characteristic.TargetHeatingCoolingState.COOL,
      'Auto': Characteristic.TargetHeatingCoolingState.AUTO,
    }

    // Map HomeKit Modes to Honeywell Modes
    // Don't change the order of these!
    this.honeywellMode = ['Off', 'Heat', 'Cool', 'Auto'];

    // default placeholders
    this.CurrentTemperature;
    this.TargetTemperature;
    this.CurrentHeatingCoolingState;
    this.TargetHeatingCoolingState;
    this.CoolingThresholdTemperature;
    this.HeatingThresholdTemperature;
    this.CurrentRelativeHumidity;
    this.TemperatureDisplayUnits;
    this.Active;
    this.TargetFanState;
    this.fanMode;
    this.room;

    // this is subject we use to track when we need to POST changes to the Honeywell API
    this.doThermostatUpdate = new Subject();
    this.thermostatUpdateInProgress = false;
    this.doFanUpdate = new Subject();
    this.fanUpdateInProgress = false;

    // setup or get the base service
    this.service = accessory.getService(Service.Thermostat) ?
      accessory.getService(Service.Thermostat) : accessory.addService(Service.Thermostat, `${this.device.name} ${this.findaccessories.accessoryAttribute.type}`);

    // Thermostat Accessory Information
    this.accessory.getService(Service.AccessoryInformation)
      .setCharacteristic(Characteristic.Name, device.name)
      .setCharacteristic(Characteristic.Manufacturer, 'Honeywell')
      .setCharacteristic(Characteristic.Model, device.deviceModel)
      .setCharacteristic(Characteristic.SerialNumber, device.deviceID);

    this.updateFirmwareInfo();

    // Set Name
    this.service.setCharacteristic(Characteristic.Name, this.device.name);

    // Do initial device parse
    this.parseStatus();

    // Set Min and Max
    this.service.getCharacteristic(Characteristic.TargetTemperature)
      .setProps({
        minValue: this.toCelsius(device.minCoolSetpoint),
        maxCoolSetpoint: this.toCelsius(device.maxCoolSetpoint),
        minStep: 0.5
      });

    // Set control bindings
    this.service.getCharacteristic(Characteristic.TargetHeatingCoolingState)
      .on('set', this.setTargetHeatingCoolingState.bind(this));

    this.service.getCharacteristic(Characteristic.HeatingThresholdTemperature)
      .on('set', this.setHeatingThresholdTemperature.bind(this));

    this.service.getCharacteristic(Characteristic.CoolingThresholdTemperature)
      .on('set', this.setCoolingThresholdTemperature.bind(this));

    this.service.getCharacteristic(Characteristic.TargetTemperature)
      .on('set', this.setTargetTemperature.bind(this));

    this.service.getCharacteristic(Characteristic.TemperatureDisplayUnits)
      .on('set', this.setTemperatureDisplayUnits.bind(this));


    // Fan Controls
    this.fanService = accessory.getService(Service.Fanv2) ?
      accessory.getService(Service.Fanv2) : accessory.addService(Service.Fanv2, `${this.findaccessories.accessoryAttribute.name} ${this.findaccessories.accessoryAttribute.type} Fan`);

    this.fanService
      .getCharacteristic(Characteristic.Active)
      .on('set', this.setActive.bind(this));

    this.fanService
      .getCharacteristic(Characteristic.TargetFanState)
      .on('set', this.setTargetFanState.bind(this));

    // Retrieve initial values and updateHomekit
    this.refreshStatus();

    // Start an update interval
    interval(this.platform.config.options.ttl * 1000).pipe(skipWhile(() => this.thermostatUpdateInProgress)).subscribe(() => {
      this.refreshStatus();
    })

    // Watch for thermostat change events
    // We put in a debounce of 100ms so we don't make duplicate calls
    this.doThermostatUpdate.pipe(tap(() => { this.thermostatUpdateInProgress = true }), debounceTime(100)).subscribe(async () => {
      await this.pushChanges();
      this.thermostatUpdateInProgress = false;
    })

    this.doFanUpdate.pipe(tap(() => { this.fanUpdateInProgress = true }), debounceTime(100)).subscribe(async () => {
      await this.pushFanChanges();
      this.fanUpdateInProgress = false;
    })
  }

  /**
   * Parse the device status from the honeywell api
   */
  parseStatus() {
    this.TemperatureDisplayUnits = this.device.units === 'Fahrenheit' ? Characteristic.TemperatureDisplayUnits.FAHRENHEIT : Characteristic.TemperatureDisplayUnits.CELSIUS;
    this.TemperatureDisplayUnits = this.device.units === 'Fahrenheit' ? Characteristic.TemperatureDisplayUnits.FAHRENHEIT : Characteristic.TemperatureDisplayUnits.CELSIUS;

    this.CurrentTemperature = this.toCelsius(this.device.indoorTemperature);
    this.CurrentRelativeHumidity = this.device.indoorHumidity;

    if (this.device.changeableValues.heatSetpoint > 0) {
      this.HeatingThresholdTemperature = this.toCelsius(this.device.changeableValues.heatSetpoint);
    }

    if (this.device.changeableValues.coolSetpoint > 0) {
      this.CoolingThresholdTemperature = this.toCelsius(this.device.changeableValues.coolSetpoint);
    }

    this.TargetHeatingCoolingState = this.modes[this.device.changeableValues.mode];

    // If auto the CurrentHeatingCoolingState is either 'Heat' or 'Cool'
    if (this.device.changeableValues.mode === 'Auto') {
      this.CurrentHeatingCoolingState = this.modes[this.device.changeableValues.heatCoolMode];
    } else {
      this.CurrentHeatingCoolingState = this.modes[this.device.changeableValues.mode];
    }

    // Set the TargetTemperature value based on the current mode
    if (this.TargetHeatingCoolingState === Characteristic.TargetHeatingCoolingState.HEAT) {
      if (this.device.changeableValues.heatSetpoint > 0) {
        this.TargetTemperature = this.toCelsius(this.device.changeableValues.heatSetpoint);
      }
    } else {
      if (this.device.changeableValues.coolSetpoint > 0) {
        this.TargetTemperature = this.toCelsius(this.device.changeableValues.coolSetpoint);
      }
    }

    // Set the Target Fan State

    if (this.deviceFan) {
      this.platform.debug(`${JSON.stringify(this.deviceFan)}`);

      if (this.deviceFan.mode === 'Auto') {
        this.TargetFanState = Characteristic.TargetFanState.AUTO;
        this.Active = Characteristic.Active.INACTIVE;
      } else if (this.deviceFan.mode === 'On') {
        this.TargetFanState = Characteristic.TargetFanState.MANUAL;
        this.Active = Characteristic.Active.ACTIVE;
      } else if (this.deviceFan.mode === 'Circulate') {
        this.TargetFanState = Characteristic.TargetFanState.MANUAL;
        this.Active = Characteristic.Active.INACTIVE;
      }
    }
  }

  /**
   * Asks the Honeywell Home API for the latest device information
   */
  async refreshStatus() {
    try {
      const device = await this.platform.rp.get(`https://api.honeywell.com/v2/devices/thermostats/${this.device.deviceID}`, {
        qs: {
          locationId: this.locationId
        }
      });
      const devicefan = await this.platform.rp.get(`https://api.honeywell.com/v2/devices/thermostats/${this.device.deviceID}/fan`, {
        qs: {
          locationId: this.locationId
        }
      });
      this.platform.debug(`Fetched update for ${this.device.name} from Honeywell API: ${JSON.stringify(this.device.changeableValues)} and Fan: ${JSON.stringify(devicefan)}`);
      this.device = device;
      this.deviceFan = devicefan;
      this.platform.debug(JSON.stringify(this.device.changeableValues.mode));
      this.parseStatus();
      this.updateHomeKitCharacteristics();
    } catch (e) {
      this.log.error(`Failed to update status of ${this.device.name} Thermostat`, e.message);
    }
  }

  /**
   * Asks the Honeywell Home API for the firmware version information
   */
  async updateFirmwareInfo() {
    this.accessory.context.firmwareRevision = this.findaccessories.accessoryAttribute.softwareRevision;
    this.platform.debug(`Fetched Thermostat FirmwareRevision: ${this.accessory.context.firmwareRevision}`);
    this.accessory.getService(Service.AccessoryInformation)
      .setCharacteristic(Characteristic.FirmwareRevision, this.accessory.context.firmwareRevision);
  }

  /**
   * Pushes the requested changes to the Honeywell API
   */
  async pushChanges() {
    const payload = {
      mode: this.honeywellMode[this.TargetHeatingCoolingState],
      thermostatSetpointStatus: 'TemporaryHold',
      autoChangeoverActive: this.device.changeableValues.autoChangeoverActive,
    }

    // Set the heat and cool set point value based on the selected mode
    if (this.TargetHeatingCoolingState === Characteristic.TargetHeatingCoolingState.HEAT) {
      payload.heatSetpoint = this.toFahrenheit(this.TargetTemperature);
      payload.coolSetpoint = this.toFahrenheit(this.CoolingThresholdTemperature);
    } else if (this.TargetHeatingCoolingState === Characteristic.TargetHeatingCoolingState.COOL) {
      payload.coolSetpoint = this.toFahrenheit(this.TargetTemperature);
      payload.heatSetpoint = this.toFahrenheit(this.HeatingThresholdTemperature);
    } else if (this.TargetHeatingCoolingState === Characteristic.TargetHeatingCoolingState.AUTO) {
      payload.coolSetpoint = this.toFahrenheit(this.CoolingThresholdTemperature);
      payload.heatSetpoint = this.toFahrenheit(this.HeatingThresholdTemperature);
    } else {
      payload.coolSetpoint = this.toFahrenheit(this.CoolingThresholdTemperature);
      payload.heatSetpoint = this.toFahrenheit(this.HeatingThresholdTemperature);
    }

    this.log.info(`Sending request to Honeywell API. mode: ${payload.mode}, coolSetpoint: ${payload.coolSetpoint}, heatSetpoint: ${payload.heatSetpoint}`);
    this.platform.debug(JSON.stringify(payload));

    // Make the API request
    await this.platform.rp.post(`https://api.honeywell.com/v2/devices/thermostats/${this.device.deviceID}`, {
      qs: {
        locationId: this.locationId,
      },
      json: payload,
    });

    // Refresh the status from the API
    await this.refreshStatus();
  }

  /**
   * Updates the status for each of the HomeKit Characteristics
   */
  updateHomeKitCharacteristics() {
    this.service.updateCharacteristic(Characteristic.TemperatureDisplayUnits, this.TemperatureDisplayUnits);
    this.service.updateCharacteristic(Characteristic.CurrentTemperature, this.CurrentTemperature);
    this.service.updateCharacteristic(Characteristic.CurrentRelativeHumidity, this.CurrentRelativeHumidity);
    this.service.updateCharacteristic(Characteristic.TargetTemperature, this.TargetTemperature);
    this.service.updateCharacteristic(Characteristic.HeatingThresholdTemperature, this.HeatingThresholdTemperature);
    this.service.updateCharacteristic(Characteristic.CoolingThresholdTemperature, this.CoolingThresholdTemperature);
    this.service.updateCharacteristic(Characteristic.TargetHeatingCoolingState, this.TargetHeatingCoolingState);
    this.service.updateCharacteristic(Characteristic.CurrentHeatingCoolingState, this.CurrentHeatingCoolingState);
    this.fanService.updateCharacteristic(Characteristic.TargetFanState, this.TargetFanState);
    this.fanService.updateCharacteristic(Characteristic.Active, this.Active);
  }

  setTargetHeatingCoolingState(value, callback) {
    this.platform.debug('Set TargetHeatingCoolingState:', value);

    this.TargetHeatingCoolingState = value;

    // Set the TargetTemperature value based on the selected mode
    if (this.TargetHeatingCoolingState === Characteristic.TargetHeatingCoolingState.HEAT) {
      this.TargetTemperature = this.toCelsius(this.device.changeableValues.heatSetpoint)
    } else {
      this.TargetTemperature = this.toCelsius(this.device.changeableValues.coolSetpoint)
    }
    this.service.updateCharacteristic(Characteristic.TargetTemperature, this.TargetTemperature);

    this.doThermostatUpdate.next();
    callback(null);
  }

  setHeatingThresholdTemperature(value, callback) {
    this.platform.debug('Set HeatingThresholdTemperature:', value);
    this.HeatingThresholdTemperature = value;
    this.doThermostatUpdate.next();
    callback(null);
  }

  setCoolingThresholdTemperature(value, callback) {
    this.platform.debug('Set CoolingThresholdTemperature:', value);
    this.CoolingThresholdTemperature = value;
    this.doThermostatUpdate.next();
    callback(null);
  }

  setTargetTemperature(value, callback) {
    this.platform.debug('Set TargetTemperature:', value);
    this.TargetTemperature = value;
    this.doThermostatUpdate.next();
    callback(null);
  }

  setTemperatureDisplayUnits(value, callback) {
    this.platform.debug('Set TemperatureDisplayUnits', value);
    this.log.warn('Changing the Hardware Display Units from HomeKit is not supported.');

    // change the temp units back to the one the Honeywell API said the thermostat was set to
    setTimeout(() => {
      this.service.updateCharacteristic(Characteristic.TemperatureDisplayUnits, this.TemperatureDisplayUnits);
    }, 100);

    callback(null);
  }

  /**
   * Converts the value to celsius if the temperature units are in Fahrenheit
   */
  toCelsius(value) {
    if (this.TemperatureDisplayUnits === Characteristic.TemperatureDisplayUnits.CELSIUS) {
      return value;
    }

    // celsius should be to the nearest 0.5 degree
    return Math.round(((5 / 9) * (value - 32)) * 2) / 2;
  }

  /**
   * Converts the value to fahrenheit if the temperature units are in Fahrenheit
   */
  toFahrenheit(value) {
    if (this.TemperatureDisplayUnits === Characteristic.TemperatureDisplayUnits.CELSIUS) {
      return value;
    }

    return Math.round((value * 9 / 5) + 32);
  }

  /**
   * Pushes the requested changes to the Honeywell API
   */
  async pushFanChanges() {
    var payload = {
      mode: 'Auto'
    }; // default to Auto

    this.platform.debug("TargetFanState", this.TargetFanState, "Active", this.Active);

    if (this.TargetFanState === Characteristic.TargetFanState.AUTO) {
      payload = {
        mode: 'Auto'
      };
    } else if (this.TargetFanState === Characteristic.TargetFanState.MANUAL && this.Active === Characteristic.Active.ACTIVE) {
      payload = {
        mode: 'On'
      };
    } else if (this.TargetFanState === Characteristic.TargetFanState.MANUAL && this.Active === Characteristic.Active.INACTIVE) {
      payload = {
        mode: 'Circulate'
      };
    }

    this.log.info(`Sending request to Honeywell API. Fan Mode: ${payload.mode}`);
    this.platform.debug(JSON.stringify(payload));

    // Make the API request
    await this.platform.rp.post(`https://api.honeywell.com/v2/devices/thermostats/${this.device.deviceID}/fan`, {
      qs: {
        locationId: this.locationId
      },
      json: payload
    });

    // Refresh the status from the API
    await this.refreshStatus();
  }

  /**
   * Updates the status for each of the HomeKit Characteristics
   */

  setActive(value, callback) {
    this.platform.debug('Set Active State:', value);
    this.Active = value;
    this.doFanUpdate.next();
    callback(null);
  }

  setTargetFanState(value, callback) {
    this.platform.debug('Set Target Fan State:', value);
    this.TargetFanState = value;
    this.doFanUpdate.next();
    callback(null);
  }
}

/**
 * An instance of this class is created for each Room Sensor discovered
 */
class HoneywellHomePlatformRoomSensor {
  constructor(log, platform, accessory, device, findaccessories, accessories) {
    this.log = log;
    this.platform = platform;
    this.accessory = accessory;
    this.device = device;
    this.findaccessories = findaccessories;
    this.accessories = accessories;

    // default placeholders
    this.CurrentTemperature;
    this.TemperatureStatusLowBattery;
    this.TemperatureActive;
    this.OccupancyDetected
    this.OccupancyActive;
    this.HumidityActive;
    this.CurrentRelativeHumidity;
    this.MotionDetected
    this.MotionActive
    this.TemperatureStatusLowBattery;

    // this is subject we use to track when we need to POST changes to the Honeywell API
    this.doSensorUpdate = new Subject();
    this.SensorUpdateInProgress = false;

    // setup or get the base service
    this.service = accessory.getService(Service.TemperatureSensor) ?
      accessory.getService(Service.TemperatureSensor) : accessory.addService(Service.TemperatureSensor, `${this.findaccessories.accessoryAttribute.name} Temperature Sensor`);

    // Temperature Sensor Accessory Information
    this.accessory.getService(Service.AccessoryInformation)
      .setCharacteristic(Characteristic.Name, device.name)
      .setCharacteristic(Characteristic.Manufacturer, 'Honeywell')
      .setCharacteristic(Characteristic.Model, device.deviceModel)
      .setCharacteristic(Characteristic.SerialNumber, device.deviceID)

    this.updateFirmwareInfo();

    // Set Name
    this.service.setCharacteristic(Characteristic.Name, `${this.findaccessories.accessoryAttribute.name} Temperature Sensor`);

    // Do initial device parse
    this.parseStatus();

    // Set Active
    this.service.getCharacteristic(Characteristic.StatusActive)
      .on('get', this.handleTemperatureActiveGet.bind(this));

    // Set Low Battery
    this.service.getCharacteristic(Characteristic.StatusLowBattery)
      .on('get', this.handeTemperatureStatusLowBatteryGet.bind(this));

    // Set Current Temperature
    this.service.getCharacteristic(Characteristic.CurrentTemperature)
      .on('get', this.handleCurrentTemperatureGet.bind(this));

    // Occupancy Sensor
    this.occupancyService = accessory.getService(Service.OccupancySensor) ?
      accessory.getService(Service.OccupancySensor) : accessory.addService(Service.OccupancySensor, `${this.findaccessories.accessoryAttribute.name} Occupancy Sensor`);

    // Set Occupancy Sensor Active
    this.occupancyService
      .getCharacteristic(Characteristic.StatusActive)
      .on('get', this.handleOccupancyActiveGet.bind(this));

    // Set Occupancy Sensor  
    this.occupancyService
      .getCharacteristic(Characteristic.OccupancyDetected)
      .on('get', this.handleOccupancyDetectedGet.bind(this));

    // Humidity Sensor
    this.humidityService = accessory.getService(Service.HumiditySensor) ?
      accessory.getService(Service.HumiditySensor) : accessory.addService(Service.HumiditySensor, `${this.findaccessories.accessoryAttribute.name} Humidity Sensor`);

    // Set Humidity Sensor Active
    this.humidityService
      .getCharacteristic(Characteristic.StatusActive)
      .on('get', this.handleHumidityActiveGet.bind(this));

    // Set Humidity Sensor Current Relative Humidity
    this.humidityService
      .getCharacteristic(Characteristic.CurrentRelativeHumidity)
      .on('get', this.handleCurrentRelativeHumidityGet.bind(this));

    // Motion Sensor
    this.motionService = accessory.getService(Service.MotionSensor) ?
      accessory.getService(Service.MotionSensor) : accessory.addService(Service.MotionSensor, `${this.findaccessories.accessoryAttribute.name} Motion Sensor`);

    // Set Motion Sensor Active
    this.motionService
      .getCharacteristic(Characteristic.StatusActive)
      .on('get', this.handleMotionStatusActiveGet.bind(this));

    // Set Motion Sensor Detected
    this.motionService
      .getCharacteristic(Characteristic.MotionDetected)
      .on('get', this.handleMotionDetectedGet.bind(this));

    // Retrieve initial values and updateHomekit
    this.refreshSensorStatus();

    // Start an update interval
    interval(this.platform.config.options.ttl * 1000).pipe(skipWhile(() => this.SensorUpdateInProgress)).subscribe(() => {
      this.refreshSensorStatus();
    })

    // Watch for Senor change events
    // We put in a debounce of 100ms so we don't make duplicate calls
    this.doSensorUpdate.pipe(tap(() => { this.SensorUpdateInProgress = true }), debounceTime(100)).subscribe(async () => {
      this.SensorUpdateInProgress = false;
    })

  }

  /**
   * Parse the device status from the honeywell api
   */
  parseStatus() {
    // Set Temperature Sensor State
    this.TemperatureActive = this.findaccessories.accessoryValue.status;
    this.CurrentTemperature = this.findaccessories.accessoryValue.indoorTemperature;
    this.TemperatureStatusLowBattery = this.findaccessories.accessoryValue.batteryStatus;

    // Set Occupancy Sensor State
    this.OccupancyActive = this.findaccessories.accessoryValue.status;
    this.OccupancyDetected = this.findaccessories.accessoryValue.occupancyDet;

    // Set Humidity Sensor State
    this.HumidityActive = this.findaccessories.accessoryValue.status;
    this.CurrentRelativeHumidity = this.findaccessories.accessoryValue.indoorHumidity;

    // Set Motion Sensor State
    this.MotionActive = this.findaccessories.accessoryValue.status;
    this.MotionDetected = this.findaccessories.accessoryValue.motionDet;

  }

  /**
   * Asks the Honeywell Home API for the latest device information
   */
  async refreshSensorStatus() {
    try {
      this.findaccessories;
      this.platform.debug(this.findaccessories)
      this.platform.debug(JSON.stringify(this.findaccessories.accessoryValue));
      this.parseStatus();
      this.updateHomeKitCharacteristics();
    } catch (e) {
      this.log.error(`Failed to update status of ${this.findaccessories.accessoryAttribute.name} Room Sensor`, e.message);
    }
  }

  /**
   * Asks the Honeywell Home API for the firmware version information
   */
  async updateFirmwareInfo() {
    this.accessory.context.firmwareRevision = this.findaccessories.accessoryAttribute.softwareRevision;
    this.platform.debug(`Fetched Room Sensor FirmwareRevision: ${this.accessory.context.firmwareRevision}`);
    this.accessory.getService(Service.AccessoryInformation)
      .setCharacteristic(Characteristic.FirmwareRevision, this.accessory.context.firmwareRevision);
  }

  /**
   * Updates the status for each of the HomeKit Characteristics
   */
  updateHomeKitCharacteristics() {
    this.service.updateCharacteristic(Characteristic.StatusActive, this.TemperatureActive);
    this.service.updateCharacteristic(Characteristic.StatusLowBattery, this.TemperatureStatusLowBattery);
    this.service.updateCharacteristic(Characteristic.CurrentTemperature, this.CurrentTemperature);
    this.occupancyService.updateCharacteristic(Characteristic.StatusActive, this.OccupancyActive);
    this.occupancyService.updateCharacteristic(Characteristic.OccupancyDetected, this.OccupancyDetected);
    this.humidityService.updateCharacteristic(Characteristic.StatusActive, this.HumidityActive);
    this.humidityService.updateCharacteristic(Characteristic.CurrentRelativeHumidity, this.CurrentRelativeHumidity);
    this.motionService.updateCharacteristic(Characteristic.StatusActive, this.MotionActive);
    this.motionService.updateCharacteristic(Characteristic.MotionDetected, this.MotionDetected);
  }

  /**
   * Handle requests to get the current value of the "Tempeture Sensor" characteristics
   */
  handleCurrentTemperatureGet(callback) {
    this.log.info('Triggered GET CurrentTemperature');

    // set this to a valid value for CurrentTemperature
    const currentValue = this.CurrentTemperature;

    this.doSensorUpdate.next();
    callback(null, currentValue);
  }

  handeTemperatureStatusLowBatteryGet(callback) {
    this.log.info('Triggered GET Status Low Battery');

    // set this to a valid value for StatusLowBattery
    const currentValue = this.TemperatureStatusLowBattery;

    this.doSensorUpdate.next();
    callback(null, currentValue);
  }

  handleTemperatureActiveGet(callback) {
    this.log.info('Triggered GET Status Active');

    // set this to a valid value for StatusLowBattery
    const currentValue = this.TemperatureActive;

    this.doSensorUpdate.next();
    callback(null, currentValue);
  }

  /**
   * Handle requests to get the current value of the "Occupancy Sensor" characteristics
   */
  handleOccupancyDetectedGet(callback) {
    this.log.info('Triggered GET OccupancyDetected');

    // set this to a valid value for OccupancyDetected
    const currentValue = this.OccupancyDetected;

    this.doSensorUpdate.next();
    callback(null, currentValue);
  }

  handleOccupancyActiveGet(callback) {
    this.log.info('Triggered GET Occupancy Status Active');

    // set this to a valid value for Occupancy Active
    const currentValue = this.OccupancyActive;

    this.doSensorUpdate.next();
    callback(null, currentValue);
  }

  /**
   * Handle requests to get the current value of the "Humidity Sensor" characteristics
   */
  handleCurrentRelativeHumidityGet(callback) {
    this.log.info('Triggered GET CurrentRelativeHumidity');

    // set this to a valid value for CurrentRelativeHumidity
    const currentValue = this.CurrentRelativeHumidity;

    this.doSensorUpdate.next();
    callback(null, currentValue);
  }

  handleHumidityActiveGet(callback) {
    this.log.info('Triggered GET CurrentRelativeHumidity');

    // set this to a valid value for CurrentRelativeHumidity
    const currentValue = this.HumidityActive;

    this.doSensorUpdate.next();
    callback(null, currentValue);
  }

  /**
   * Handle requests to get the current value of the "Motion Sensor" characteristics
   */
  handleMotionDetectedGet(callback) {
    this.log.info('Triggered GET Motion Detected');

    // set this to a valid value for Motion Detected
    const currentValue = this.MotionDetected;

    this.doSensorUpdate.next();
    callback(null, currentValue);
  }

  handleMotionStatusActiveGet(callback) {
    this.log.info('Triggered GET Motion Active Status');

    // set this to a valid value for Motion Active Status
    const currentValue = this.MotionActive;

    this.doSensorUpdate.next();
    callback(null, currentValue);
  }
}<|MERGE_RESOLUTION|>--- conflicted
+++ resolved
@@ -232,11 +232,8 @@
               }
             }
           }
-<<<<<<< HEAD
         } else {
           this.debug(`Ignoring device named ${device.name} - ${device.deviceID}  as it is offline. Alive: ${device.isAlive}, Provisioned: ${device.isProvisioned}, Class: ${device.deviceClass}`)
-=======
->>>>>>> a64065b7
         }
       }
     
