--- conflicted
+++ resolved
@@ -39,13 +39,8 @@
     runs-on: ubuntu-latest
 
     steps:
-<<<<<<< HEAD
       - uses: actions/checkout@v2.3.4
-      - uses: actions/setup-node@v2.1.1
-=======
-      - uses: actions/checkout@v2.3.2
       - uses: actions/setup-node@v2.1.2
->>>>>>> 2d5e4033
         with:
           node-version: 12 # use the minimum required version
           registry-url: https://registry.npmjs.org/
