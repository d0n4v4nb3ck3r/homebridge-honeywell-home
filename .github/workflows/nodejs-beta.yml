--- conflicted
+++ resolved
@@ -12,13 +12,8 @@
   build:
     runs-on: ubuntu-latest
     steps:
-<<<<<<< HEAD
       - uses: actions/checkout@v2.3.4
-      - uses: actions/setup-node@v2.1.1
-=======
-      - uses: actions/checkout@v2.3.2
       - uses: actions/setup-node@v2.1.2
->>>>>>> 2d5e4033
         with:
           node-version: 12
       - name: npm install, build and test
@@ -37,13 +32,8 @@
     runs-on: ubuntu-latest
 
     steps:
-<<<<<<< HEAD
       - uses: actions/checkout@v2.3.4
-      - uses: actions/setup-node@v2.1.1
-=======
-      - uses: actions/checkout@v2.3.2
       - uses: actions/setup-node@v2.1.2
->>>>>>> 2d5e4033
         with:
           node-version: 12
           registry-url: https://registry.npmjs.org/
